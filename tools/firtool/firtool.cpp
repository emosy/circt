//===- firtool.cpp - The firtool utility for working with .fir files ------===//
//
// Part of the LLVM Project, under the Apache License v2.0 with LLVM Exceptions.
// See https://llvm.org/LICENSE.txt for license information.
// SPDX-License-Identifier: Apache-2.0 WITH LLVM-exception
//
//===----------------------------------------------------------------------===//
//
// This file implements 'firtool', which composes together a variety of
// libraries in a way that is convenient to work with as a user.
//
//===----------------------------------------------------------------------===//

#include "circt/Conversion/ExportVerilog.h"
#include "circt/Conversion/Passes.h"
#include "circt/Dialect/Comb/CombDialect.h"
#include "circt/Dialect/FIRRTL/CHIRRTLDialect.h"
#include "circt/Dialect/FIRRTL/FIRParser.h"
#include "circt/Dialect/FIRRTL/FIRRTLDialect.h"
#include "circt/Dialect/FIRRTL/FIRRTLOps.h"
#include "circt/Dialect/FIRRTL/Passes.h"
#include "circt/Dialect/HW/HWDialect.h"
#include "circt/Dialect/HW/HWOps.h"
#include "circt/Dialect/SV/SVDialect.h"
#include "circt/Dialect/SV/SVPasses.h"
#include "circt/Support/LoweringOptions.h"
#include "circt/Support/Version.h"
#include "mlir/Dialect/Func/IR/FuncOps.h"
#include "mlir/IR/AsmState.h"
#include "mlir/IR/BuiltinOps.h"
#include "mlir/Parser/Parser.h"
#include "mlir/Pass/Pass.h"
#include "mlir/Pass/PassInstrumentation.h"
#include "mlir/Pass/PassManager.h"
#include "mlir/Support/FileUtilities.h"
#include "mlir/Support/Timing.h"
#include "mlir/Support/ToolUtilities.h"
#include "mlir/Transforms/GreedyPatternRewriteDriver.h"
#include "mlir/Transforms/Passes.h"
#include "llvm/Support/Chrono.h"
#include "llvm/Support/CommandLine.h"
#include "llvm/Support/FileSystem.h"
#include "llvm/Support/InitLLVM.h"
#include "llvm/Support/Path.h"
#include "llvm/Support/SourceMgr.h"
#include "llvm/Support/ToolOutputFile.h"

using namespace llvm;
using namespace mlir;
using namespace circt;

/// Allow the user to specify the input file format.  This can be used to
/// override the input, and can be used to specify ambiguous cases like standard
/// input.
enum InputFormatKind { InputUnspecified, InputFIRFile, InputMLIRFile };

static cl::OptionCategory mainCategory("firtool Options");

static cl::opt<InputFormatKind> inputFormat(
    "format", cl::desc("Specify input file format:"),
    cl::values(clEnumValN(InputUnspecified, "autodetect",
                          "Autodetect input format"),
               clEnumValN(InputFIRFile, "fir", "Parse as .fir file"),
               clEnumValN(InputMLIRFile, "mlir", "Parse as .mlir file")),
    cl::init(InputUnspecified), cl::cat(mainCategory));

static cl::opt<std::string> inputFilename(cl::Positional,
                                          cl::desc("<input file>"),
                                          cl::init("-"), cl::cat(mainCategory));

static cl::opt<std::string> outputFilename(
    "o", cl::desc("Output filename, or directory for split output"),
    cl::value_desc("filename"), cl::init("-"), cl::cat(mainCategory));

static cl::opt<bool>
    splitInputFile("split-input-file",
                   cl::desc("Split the input file into pieces and process each "
                            "chunk independently"),
                   cl::init(false), cl::Hidden, cl::cat(mainCategory));

static cl::opt<bool>
    verifyDiagnostics("verify-diagnostics",
                      cl::desc("Check that emitted diagnostics match "
                               "expected-* lines on the corresponding line"),
                      cl::init(false), cl::Hidden, cl::cat(mainCategory));

static cl::opt<bool> disableOptimization("disable-opt",
                                         cl::desc("disable optimizations"),
                                         cl::cat(mainCategory));

static cl::opt<bool> inliner("inline",
                             cl::desc("Run the FIRRTL module inliner"),
                             cl::init(true), cl::cat(mainCategory));

static cl::opt<bool> enableAnnotationWarning(
    "warn-on-unprocessed-annotations",
    cl::desc("Warn about annotations that were not removed by lower-to-hw"),
    cl::init(false), cl::cat(mainCategory));

static cl::opt<bool> disableAnnotationsClassless(
    "disable-annotation-classless",
    cl::desc("Ignore annotations without a class when parsing"),
    cl::init(false), cl::cat(mainCategory));

static cl::opt<bool> disableAnnotationsUnknown(
    "disable-annotation-unknown",
    cl::desc("Ignore unknown annotations when parsing"), cl::init(false),
    cl::cat(mainCategory));

static cl::opt<bool>
    emitMetadata("emit-metadata",
                 cl::desc("emit metadata for metadata annotations"),
                 cl::init(true), cl::cat(mainCategory));

static cl::opt<bool> emitOMIR("emit-omir",
                              cl::desc("emit OMIR annotations to a JSON file"),
                              cl::init(true), cl::cat(mainCategory));

static cl::opt<bool> replSeqMem(
    "repl-seq-mem",
    cl::desc(
        "replace the seq mem for macro replacement and emit relevant metadata"),
    cl::init(false), cl::cat(mainCategory));

static cl::opt<bool>
    preserveAggregate("preserve-aggregate",
                      cl::desc("preserve aggregate types in lower types"),
                      cl::init(false), cl::cat(mainCategory));

static cl::opt<bool> preservePublicTypes(
    "preserve-public-types",
    cl::desc("force to lower ports of toplevel and external modules"),
    cl::init(true), cl::cat(mainCategory));

static cl::opt<std::string>
    replSeqMemCircuit("repl-seq-mem-circuit",
                      cl::desc("circuit root for seq mem metadata"),
                      cl::init(""), cl::cat(mainCategory));

static cl::opt<std::string>
    replSeqMemFile("repl-seq-mem-file",
                   cl::desc("file name for seq mem metadata"), cl::init(""),
                   cl::cat(mainCategory));

static cl::opt<bool>
    ignoreReadEnableMem("ignore-read-enable-mem",
                        cl::desc("ignore the read enable signal, instead of "
                                 "assigning X on read disable"),
                        cl::init(false), cl::cat(mainCategory));

static cl::opt<bool> imconstprop(
    "imconstprop",
    cl::desc(
        "Enable intermodule constant propagation and dead code elimination"),
    cl::init(true), cl::cat(mainCategory));

// TODO: this pass is temporarily off by default, while we migrate over to the
// new memory lowering pipeline.
static cl::opt<bool> lowerMemory("lower-memory",
                                 cl::desc("run the lower-memory pass"),
                                 cl::init(true), cl::cat(mainCategory));

static cl::opt<bool>
    lowerTypes("lower-types",
               cl::desc("run the lower-types pass within lower-to-hw"),
               cl::init(true), cl::cat(mainCategory));

static cl::opt<bool> expandWhens("expand-whens",
                                 cl::desc("disable the expand-whens pass"),
                                 cl::init(true), cl::cat(mainCategory));

static cl::opt<bool>
    addSeqMemPorts("add-seqmem-ports",
                   cl::desc("add user defined ports to sequential memories"),
                   cl::init(true), cl::cat(mainCategory));

static cl::opt<bool>
    dedup("dedup", cl::desc("deduplicate structurally identical modules"),
          cl::init(false), cl::cat(mainCategory));

static cl::opt<bool>
    ignoreFIRLocations("ignore-fir-locators",
                       cl::desc("ignore the @info locations in the .fir file"),
                       cl::init(false), cl::cat(mainCategory));

static cl::opt<bool>
    lowerCHIRRTL("lower-chirrtl",
                 cl::desc("lower CHIRRTL memories to FIRRTL memories"),
                 cl::init(true), cl::cat(mainCategory));

static cl::opt<bool> wireDFT("wire-dft", cl::desc("wire the DFT ports"),
                             cl::init(true), cl::cat(mainCategory));

static cl::opt<bool>
    inferWidths("infer-widths",
                cl::desc("run the width inference pass on firrtl"),
                cl::init(true), cl::cat(mainCategory));

static cl::opt<bool>
    inferResets("infer-resets",
                cl::desc("run the reset inference pass on firrtl"),
                cl::init(true), cl::cat(mainCategory));

static cl::opt<bool>
    injectDUTHierarchy("inject-dut-hierarchy",
                       cl::desc("add a level of hierarchy to the DUT"),
                       cl::init(true), cl::cat(mainCategory));

static cl::opt<bool>
    extractInstances("extract-instances",
                     cl::desc("extract black boxes, seq mems, and clock gates"),
                     cl::init(true), cl::cat(mainCategory));

static cl::opt<bool>
    memToRegOfVec("mem-to-reg-of-vec",
                  cl::desc("convert combinational memories to registers"),
                  cl::init(true));

static cl::opt<bool>
    prefixModules("prefix-modules",
                  cl::desc("prefix modules with NestedPrefixAnnotation"),
                  cl::init(true), cl::cat(mainCategory));

static cl::opt<bool> extractTestCode("extract-test-code",
                                     cl::desc("run the extract test code pass"),
                                     cl::init(false), cl::cat(mainCategory));

static cl::opt<bool>
    grandCentral("firrtl-grand-central",
                 cl::desc("create interfaces and data/memory taps from SiFive "
                          "Grand Central annotations"),
                 cl::init(false), cl::cat(mainCategory));

static cl::opt<bool> exportModuleHierarchy(
    "export-module-hierarchy",
    cl::desc("export module and instance hierarchy as JSON"), cl::init(false),
    cl::cat(mainCategory));

static cl::opt<bool>
    checkCombCycles("firrtl-check-comb-cycles",
                    cl::desc("check combinational cycles on firrtl"),
                    cl::init(false), cl::cat(mainCategory));

static cl::opt<bool> removeUnusedPorts("remove-unused-ports",
                                       cl::desc("enable unused ports pruning"),
                                       cl::init(true), cl::cat(mainCategory));

static cl::opt<bool> mergeConnections(
    "merge-connections",
    cl::desc("merge field-level connections into full aggregate connections"),
    cl::init(true), cl::cat(mainCategory));

static cl::opt<bool>
    mergeConnectionsAgggresively("merge-connections-aggressive-merging",
                                 cl::desc("merge connections aggressively"),
                                 cl::init(false), cl::cat(mainCategory));

/// Enable the pass to merge the read and write ports of a memory, if their
/// enable conditions are mutually exclusive.
static cl::opt<bool>
    inferMemReadWrite("infer-rw",
                      cl::desc("enable infer read write ports for memory"),
                      cl::init(true), cl::cat(mainCategory));

enum OutputFormatKind {
  OutputParseOnly,
  OutputIRFir,
  OutputIRHW,
  OutputIRSV,
  OutputIRVerilog,
  OutputVerilog,
  OutputSplitVerilog,
  OutputDisabled
};

static cl::opt<OutputFormatKind> outputFormat(
    cl::desc("Specify output format:"),
    cl::values(
        clEnumValN(OutputParseOnly, "parse-only",
                   "Emit FIR dialect after parsing"),
        clEnumValN(OutputIRFir, "ir-fir", "Emit FIR dialect after pipeline"),
        clEnumValN(OutputIRHW, "ir-hw", "Emit HW dialect"),
        clEnumValN(OutputIRSV, "ir-sv", "Emit SV dialect"),
        clEnumValN(OutputIRVerilog, "ir-verilog",
                   "Emit IR after Verilog lowering"),
        clEnumValN(OutputVerilog, "verilog", "Emit Verilog"),
        clEnumValN(OutputSplitVerilog, "split-verilog",
                   "Emit Verilog (one file per module; specify "
                   "directory with -o=<dir>)"),
        clEnumValN(OutputDisabled, "disable-output", "Do not output anything")),
    cl::init(OutputVerilog), cl::cat(mainCategory));

static cl::opt<bool>
    verifyPasses("verify-each",
                 cl::desc("Run the verifier after each transformation pass"),
                 cl::init(true), cl::cat(mainCategory));

static cl::list<std::string> inputAnnotationFilenames(
    "annotation-file", cl::desc("Optional input annotation file"),
    cl::CommaSeparated, cl::value_desc("filename"), cl::cat(mainCategory));

static cl::list<std::string> inputOMIRFilenames(
    "omir-file", cl::desc("Optional input object model 2.0 file"),
    cl::CommaSeparated, cl::value_desc("filename"), cl::cat(mainCategory));

static cl::opt<std::string>
    omirOutFile("output-omir", cl::desc("file name for the output omir"),
                cl::init(""), cl::cat(mainCategory));

static cl::opt<std::string>
    mlirOutFile("output-final-mlir",
                cl::desc("Optional file name to output the final MLIR into, in "
                         "addition to the output requested by -o"),
                cl::init(""), cl::value_desc("filename"),
                cl::cat(mainCategory));

static cl::opt<std::string> blackBoxRootPath(
    "blackbox-path",
    cl::desc("Optional path to use as the root of black box annotations"),
    cl::value_desc("path"), cl::init(""), cl::cat(mainCategory));

static cl::opt<bool>
    verbosePassExecutions("verbose-pass-executions",
                          cl::desc("Log executions of toplevel module passes"),
                          cl::init(false), cl::cat(mainCategory));

static cl::opt<bool> stripDebugInfo(
    "strip-debug-info",
    cl::desc("Disable source locator information in output Verilog"),
    cl::init(false), cl::cat(mainCategory));

static cl::opt<bool> dropName("drop-name", cl::desc("drop interesting names"),
                              cl::init(false), cl::cat(mainCategory));

/// Create a simple canonicalizer pass.
static std::unique_ptr<Pass> createSimpleCanonicalizerPass() {
  mlir::GreedyRewriteConfig config;
  config.useTopDownTraversal = true;
  config.enableRegionSimplification = false;
  return mlir::createCanonicalizerPass(config);
}

// This class prints logs before and after of pass executions. This
// insrumentation assumes that passes are not parallelized for firrtl::CircuitOp
// and mlir::ModuleOp.
class FirtoolPassInstrumentation : public mlir::PassInstrumentation {
  // This stores start time points of passes.
  using TimePoint = llvm::sys::TimePoint<>;
  llvm::SmallVector<TimePoint> timePoints;
  int level = 0;

public:
  void runBeforePass(Pass *pass, Operation *op) override {
    // This assumes that it is safe to log messages to stderr if the operation
    // is circuit or module op.
    if (isa<firrtl::CircuitOp, mlir::ModuleOp>(op)) {
      timePoints.push_back(TimePoint::clock::now());
      auto &os = llvm::errs();
      os << "[firtool] ";
      os.indent(2 * level++);
      os << "Running \"";
      pass->printAsTextualPipeline(llvm::errs());
      os << "\"\n";
    }
  }

  void runAfterPass(Pass *pass, Operation *op) override {
    using namespace std::chrono;
    // This assumes that it is safe to log messages to stderr if the operation
    // is circuit or module op.
    if (isa<firrtl::CircuitOp, mlir::ModuleOp>(op)) {
      auto &os = llvm::errs();
      auto elpased = duration<double>(TimePoint::clock::now() -
                                      timePoints.pop_back_val()) /
                     seconds(1);
      os << "[firtool] ";
      os.indent(2 * --level);
      os << "-- Done in " << llvm::format("%.3f", elpased) << " sec\n";
    }
  }
};

/// Process a single buffer of the input.
static LogicalResult
processBuffer(MLIRContext &context, TimingScope &ts, llvm::SourceMgr &sourceMgr,
              Optional<std::unique_ptr<llvm::ToolOutputFile>> &outputFile) {
  // Add the annotation file if one was explicitly specified.
  unsigned numAnnotationFiles = 0;
  for (auto inputAnnotationFilename : inputAnnotationFilenames) {
    std::string annotationFilenameDetermined;
    if (!sourceMgr.AddIncludeFile(inputAnnotationFilename, llvm::SMLoc(),
                                  annotationFilenameDetermined)) {
      llvm::errs() << "cannot open input annotation file '"
                   << inputAnnotationFilename
                   << "': No such file or directory\n";
      return failure();
    }
    ++numAnnotationFiles;
  }

  for (auto file : inputOMIRFilenames) {
    std::string filename;
    if (!sourceMgr.AddIncludeFile(file, llvm::SMLoc(), filename)) {
      llvm::errs() << "cannot open input annotation file '" << file
                   << "': No such file or directory\n";
      return failure();
    }
  }

  // Parse the input.
  mlir::OwningOpRef<mlir::ModuleOp> module;

  llvm::sys::TimePoint<> parseStartTime;
  if (verbosePassExecutions) {
    llvm::errs() << "[firtool] Running "
                 << (inputFormat == InputFIRFile ? "fir" : "mlir")
                 << " parser\n";
    parseStartTime = llvm::sys::TimePoint<>::clock::now();
  }

  if (inputFormat == InputFIRFile) {
    auto parserTimer = ts.nest("FIR Parser");
    firrtl::FIRParserOptions options;
    options.ignoreInfoLocators = ignoreFIRLocations;
    options.numAnnotationFiles = numAnnotationFiles;
    module = importFIRFile(sourceMgr, &context, parserTimer, options);
  } else {
    auto parserTimer = ts.nest("MLIR Parser");
    assert(inputFormat == InputMLIRFile);
    module = parseSourceFile<ModuleOp>(sourceMgr, &context);
  }
  if (!module)
    return failure();

  if (verbosePassExecutions) {
    auto elpased = std::chrono::duration<double>(
                       llvm::sys::TimePoint<>::clock::now() - parseStartTime) /
                   std::chrono::seconds(1);
    llvm::errs() << "[firtool] -- Done in " << llvm::format("%.3f", elpased)
                 << " sec\n";
  }

  // If the user asked for just a parse, stop here.
  if (outputFormat == OutputParseOnly) {
    mlir::ModuleOp theModule = module.release();
    auto outputTimer = ts.nest("Print .mlir output");
    theModule->print(outputFile.getValue()->os());
    return success();
  }

  // Apply any pass manager command line options.
  PassManager pm(&context);
  pm.enableVerifier(verifyPasses);
  pm.enableTiming(ts);
  if (verbosePassExecutions)
    pm.addInstrumentation(std::make_unique<FirtoolPassInstrumentation>());
  applyPassManagerCLOptions(pm);

  pm.nest<firrtl::CircuitOp>().addPass(firrtl::createLowerFIRRTLAnnotationsPass(
      disableAnnotationsUnknown, disableAnnotationsClassless));

  if (!disableOptimization)
    pm.nest<firrtl::CircuitOp>().nest<firrtl::FModuleOp>().addPass(
        createCSEPass());

  if (injectDUTHierarchy)
    pm.nest<firrtl::CircuitOp>().addPass(
        firrtl::createInjectDUTHierarchyPass());

  if (lowerCHIRRTL)
    pm.nest<firrtl::CircuitOp>().nest<firrtl::FModuleOp>().addPass(
        firrtl::createLowerCHIRRTLPass());

  // Width inference creates canonicalization opportunities.
  if (inferWidths)
    pm.nest<firrtl::CircuitOp>().addPass(firrtl::createInferWidthsPass());

  if (memToRegOfVec)
    pm.nest<firrtl::CircuitOp>().addPass(
        firrtl::createMemToRegOfVecPass(replSeqMem, ignoreReadEnableMem));

  if (inferResets)
    pm.nest<firrtl::CircuitOp>().addPass(firrtl::createInferResetsPass());

  if (!disableOptimization && dedup)
    pm.nest<firrtl::CircuitOp>().addPass(firrtl::createDedupPass());

  if (wireDFT)
    pm.nest<firrtl::CircuitOp>().addPass(firrtl::createWireDFTPass());

  if (replSeqMem)
    pm.nest<firrtl::CircuitOp>().nest<firrtl::FModuleOp>().addPass(
        firrtl::createFlattenMemoryPass());
  // The input mlir file could be firrtl dialect so we might need to clean
  // things up.
  if (lowerTypes) {
    pm.addNestedPass<firrtl::CircuitOp>(firrtl::createLowerFIRRTLTypesPass(
        preserveAggregate, preservePublicTypes));
    // Only enable expand whens if lower types is also enabled.
    if (expandWhens) {
      auto &modulePM = pm.nest<firrtl::CircuitOp>().nest<firrtl::FModuleOp>();
      modulePM.addPass(firrtl::createExpandWhensPass());
      modulePM.addPass(firrtl::createSFCCompatPass());
    }
  }

  if (checkCombCycles)
    pm.nest<firrtl::CircuitOp>().addPass(firrtl::createCheckCombCyclesPass());

  // If we parsed a FIRRTL file and have optimizations enabled, clean it up.
  if (!disableOptimization)
    pm.nest<firrtl::CircuitOp>().nest<firrtl::FModuleOp>().addPass(
        createSimpleCanonicalizerPass());

  // Run the infer-rw pass, which merges read and write ports of a memory with
  // mutually exclusive enables.
  if (inferMemReadWrite)
    pm.nest<firrtl::CircuitOp>().nest<firrtl::FModuleOp>().addPass(
        firrtl::createInferReadWritePass());

  if (replSeqMem && lowerMemory)
    pm.nest<firrtl::CircuitOp>().addPass(firrtl::createLowerMemoryPass());

  if (prefixModules)
    pm.nest<firrtl::CircuitOp>().addPass(firrtl::createPrefixModulesPass());

  if (inliner)
    pm.nest<firrtl::CircuitOp>().addPass(firrtl::createInlinerPass());

  if (imconstprop && !disableOptimization)
    pm.nest<firrtl::CircuitOp>().addPass(firrtl::createIMConstPropPass());

  if (addSeqMemPorts)
    pm.addNestedPass<firrtl::CircuitOp>(firrtl::createAddSeqMemPortsPass());

  if (emitMetadata)
    pm.nest<firrtl::CircuitOp>().addPass(firrtl::createCreateSiFiveMetadataPass(
        replSeqMem, replSeqMemCircuit, replSeqMemFile));

  if (extractInstances)
    pm.addNestedPass<firrtl::CircuitOp>(firrtl::createExtractInstancesPass());

  // Run passes to resolve Grand Central features.  This should run before
  // BlackBoxReader because Grand Central needs to inform BlackBoxReader where
  // certain black boxes should be placed.
  if (grandCentral) {
    auto &circuitPM = pm.nest<firrtl::CircuitOp>();
    circuitPM.addPass(firrtl::createGrandCentralPass());
    circuitPM.addPass(firrtl::createGrandCentralTapsPass());
    circuitPM.addPass(
        firrtl::createGrandCentralSignalMappingsPass(outputFilename));
  }

  // Read black box source files into the IR.
  StringRef blackBoxRoot = blackBoxRootPath.empty()
                               ? llvm::sys::path::parent_path(inputFilename)
                               : blackBoxRootPath;
  pm.nest<firrtl::CircuitOp>().addPass(
      firrtl::createBlackBoxReaderPass(blackBoxRoot));

  // The above passes, IMConstProp in particular, introduce additional
  // canonicalization opportunities that we should pick up here before we
  // proceed to output-specific pipelines.
  if (!disableOptimization) {
    pm.nest<firrtl::CircuitOp>().nest<firrtl::FModuleOp>().addPass(
        createSimpleCanonicalizerPass());
<<<<<<< HEAD
    // TODO: Move this to the O1 pipeline.
    if (dropName)
      pm.nest<firrtl::CircuitOp>().nest<firrtl::FModuleOp>().addPass(
          firrtl::createDropNamePass());

=======
    // TODO: Remove RemoveUnusedPortsPass at FIRRTL once it is confirmed that
    //       HWRemoveUnusedPortsPass works well.
>>>>>>> fa24a590
    if (removeUnusedPorts)
      pm.nest<firrtl::CircuitOp>().addPass(
          firrtl::createRemoveUnusedPortsPass());
  }

  if (emitOMIR)
    pm.nest<firrtl::CircuitOp>().addPass(
        firrtl::createEmitOMIRPass(omirOutFile));

  if (!disableOptimization && preserveAggregate && mergeConnections)
    pm.nest<firrtl::CircuitOp>().nest<firrtl::FModuleOp>().addPass(
        firrtl::createMergeConnectionsPass(mergeConnectionsAgggresively));

  // Lower if we are going to verilog or if lowering was specifically requested.
  if (outputFormat != OutputIRFir) {
    pm.addPass(createLowerFIRRTLToHWPass(enableAnnotationWarning.getValue()));

    if (outputFormat == OutputIRHW) {
      if (!disableOptimization) {
        auto &modulePM = pm.nest<hw::HWModuleOp>();
        modulePM.addPass(createCSEPass());
        modulePM.addPass(createSimpleCanonicalizerPass());
      }
    } else {
      pm.addPass(sv::createHWMemSimImplPass(replSeqMem, ignoreReadEnableMem));

      if (extractTestCode)
        pm.addPass(sv::createSVExtractTestCodePass());

      // If enabled, run the optimizer.
      if (!disableOptimization) {
        auto &modulePM = pm.nest<hw::HWModuleOp>();
        modulePM.addPass(createCSEPass());
        modulePM.addPass(createSimpleCanonicalizerPass());
        modulePM.addPass(createCSEPass());
        modulePM.addPass(sv::createHWCleanupPass());
      }
      if (removeUnusedPorts)
        pm.addPass(circt::sv::createHWRemoveUnusedPortsPass());
    }
  }

  // Load the emitter options from the command line. Command line options if
  // specified will override any module options.
  applyLoweringCLOptions(module.get());

  if (failed(pm.run(module.get())))
    return failure();

  // Add passes specific to Verilog emission if we're going there.
  if (outputFormat == OutputVerilog || outputFormat == OutputSplitVerilog ||
      outputFormat == OutputIRVerilog) {
    PassManager exportPm(&context);
    exportPm.enableTiming(ts);
    applyPassManagerCLOptions(exportPm);
    if (verbosePassExecutions)
      exportPm.addInstrumentation(
          std::make_unique<FirtoolPassInstrumentation>());
    // Legalize unsupported operations within the modules.
    exportPm.nest<hw::HWModuleOp>().addPass(sv::createHWLegalizeModulesPass());

    // Tidy up the IR to improve verilog emission quality.
    if (!disableOptimization) {
      auto &modulePM = exportPm.nest<hw::HWModuleOp>();
      modulePM.addPass(sv::createPrettifyVerilogPass());
    }

    if (stripDebugInfo)
      exportPm.addPass(mlir::createStripDebugInfoPass());

    // Emit a single file or multiple files depending on the output format.
    switch (outputFormat) {
    default:
      llvm_unreachable("can't reach this");
    case OutputVerilog:
      exportPm.addPass(createExportVerilogPass(outputFile.getValue()->os()));
      break;
    case OutputSplitVerilog:
      exportPm.addPass(createExportSplitVerilogPass(outputFilename));
      break;
    case OutputIRVerilog:
      // Run the ExportVerilog pass to get its lowering, but discard the output.
      exportPm.addPass(createExportVerilogPass(llvm::nulls()));
      break;
    }

    // Run module hierarchy emission after verilog emission, which ensures we
    // pick up any changes that verilog emission made.
    if (exportModuleHierarchy)
      exportPm.addPass(sv::createHWExportModuleHierarchyPass(outputFilename));

    // Load the emitter options from the command line. Command line options if
    // specified will override any module options.
    applyLoweringCLOptions(module.get());

    if (failed(exportPm.run(module.get())))
      return failure();
  }

  if (outputFormat == OutputIRFir || outputFormat == OutputIRHW ||
      outputFormat == OutputIRSV || outputFormat == OutputIRVerilog) {
    auto outputTimer = ts.nest("Print .mlir output");
    module->print(outputFile.getValue()->os());
  }

  // If requested, print the final MLIR into mlirOutFile.
  if (!mlirOutFile.empty()) {
    std::string mlirOutError;
    auto mlirFile = openOutputFile(mlirOutFile, &mlirOutError);
    if (!mlirFile) {
      llvm::errs() << mlirOutError;
      return failure();
    }

    module->print(mlirFile->os());
    mlirFile->keep();
  }

  // We intentionally "leak" the Module into the MLIRContext instead of
  // deallocating it.  There is no need to deallocate it right before process
  // exit.
  (void)module.release();
  return success();
}

/// Process a single split of the input. This allocates a source manager and
/// creates a regular or verifying diagnostic handler, depending on whether the
/// user set the verifyDiagnostics option.
static LogicalResult
processInputSplit(MLIRContext &context, TimingScope &ts,
                  std::unique_ptr<llvm::MemoryBuffer> buffer,
                  Optional<std::unique_ptr<llvm::ToolOutputFile>> &outputFile) {
  llvm::SourceMgr sourceMgr;
  sourceMgr.AddNewSourceBuffer(std::move(buffer), llvm::SMLoc());
  if (!verifyDiagnostics) {
    SourceMgrDiagnosticHandler sourceMgrHandler(sourceMgr, &context);
    return processBuffer(context, ts, sourceMgr, outputFile);
  }

  SourceMgrDiagnosticVerifierHandler sourceMgrHandler(sourceMgr, &context);
  context.printOpOnDiagnostic(false);
  (void)processBuffer(context, ts, sourceMgr, outputFile);
  return sourceMgrHandler.verify();
}

/// Process the entire input provided by the user, splitting it up if the
/// corresponding option was specified.
static LogicalResult
processInput(MLIRContext &context, TimingScope &ts,
             std::unique_ptr<llvm::MemoryBuffer> input,
             Optional<std::unique_ptr<llvm::ToolOutputFile>> &outputFile) {
  if (!splitInputFile)
    return processInputSplit(context, ts, std::move(input), outputFile);

  // Emit an error if the user provides a separate annotation file alongside
  // split input. This is technically not a problem, but the user likely
  // expects the annotation file to be split as well, which is not the case.
  // To prevent any frustration, we detect this constellation and emit an
  // error here. The user can provide annotations for each split using the
  // inline JSON syntax in FIRRTL.
  if (!inputAnnotationFilenames.empty()) {
    llvm::errs() << "annotation file cannot be used with split input: "
                    "use inline JSON syntax on FIRRTL `circuit` to specify "
                    "per-split annotations\n";
    return failure();
  }

  return splitAndProcessBuffer(
      std::move(input),
      [&](std::unique_ptr<MemoryBuffer> buffer, raw_ostream &) {
        return processInputSplit(context, ts, std::move(buffer), outputFile);
      },
      llvm::outs());
}

/// This implements the top-level logic for the firtool command, invoked once
/// command line options are parsed and LLVM/MLIR are all set up and ready to
/// go.
static LogicalResult executeFirtool(MLIRContext &context) {
  // Create the timing manager we use to sample execution times.
  DefaultTimingManager tm;
  applyDefaultTimingManagerCLOptions(tm);
  auto ts = tm.getRootScope();

  // Figure out the input format if unspecified.
  if (inputFormat == InputUnspecified) {
    if (StringRef(inputFilename).endswith(".fir"))
      inputFormat = InputFIRFile;
    else if (StringRef(inputFilename).endswith(".mlir"))
      inputFormat = InputMLIRFile;
    else {
      llvm::errs() << "unknown input format: "
                      "specify with -format=fir or -format=mlir\n";
      return failure();
    }
  }

  // Set up the input file.
  std::string errorMessage;
  auto input = openInputFile(inputFilename, &errorMessage);
  if (!input) {
    llvm::errs() << errorMessage << "\n";
    return failure();
  }

  // Create the output directory or output file depending on our mode.
  Optional<std::unique_ptr<llvm::ToolOutputFile>> outputFile;
  if (outputFormat != OutputSplitVerilog) {
    // Create an output file.
    outputFile.emplace(openOutputFile(outputFilename, &errorMessage));
    if (!outputFile.getValue()) {
      llvm::errs() << errorMessage << "\n";
      return failure();
    }
  } else {
    // Create an output directory.
    if (outputFilename.isDefaultOption() || outputFilename == "-") {
      llvm::errs() << "missing output directory: specify with -o=<dir>\n";
      return failure();
    }
    auto error = llvm::sys::fs::create_directories(outputFilename);
    if (error) {
      llvm::errs() << "cannot create output directory '" << outputFilename
                   << "': " << error.message() << "\n";
      return failure();
    }
  }

  // Register our dialects.
  context.loadDialect<chirrtl::CHIRRTLDialect, firrtl::FIRRTLDialect,
                      hw::HWDialect, comb::CombDialect, sv::SVDialect>();

  // Process the input.
  if (failed(processInput(context, ts, std::move(input), outputFile)))
    return failure();

  // If the result succeeded and we're emitting a file, close it.
  if (outputFile.hasValue())
    outputFile.getValue()->keep();

  return success();
}

/// Main driver for firtool command.  This sets up LLVM and MLIR, and parses
/// command line options before passing off to 'executeFirtool'.  This is set up
/// so we can `exit(0)` at the end of the program to avoid teardown of the
/// MLIRContext and modules inside of it (reducing compile time).
int main(int argc, char **argv) {
  InitLLVM y(argc, argv);

  // Hide default LLVM options, other than for this tool.
  // MLIR options are added below.
  cl::HideUnrelatedOptions(mainCategory);

  // Register any pass manager command line options.
  registerMLIRContextCLOptions();
  registerPassManagerCLOptions();
  registerDefaultTimingManagerCLOptions();
  registerAsmPrinterCLOptions();
  registerLoweringCLOptions();
  cl::AddExtraVersionPrinter(
      [](raw_ostream &os) { os << getCirctVersion() << '\n'; });
  // Parse pass names in main to ensure static initialization completed.
  cl::ParseCommandLineOptions(argc, argv, "MLIR-based FIRRTL compiler\n");

  MLIRContext context;

  // Do the guts of the firtool process.
  auto result = executeFirtool(context);

  // Use "exit" instead of return'ing to signal completion.  This avoids
  // invoking the MLIRContext destructor, which spends a bunch of time
  // deallocating memory etc which process exit will do for us.
  exit(failed(result));
}<|MERGE_RESOLUTION|>--- conflicted
+++ resolved
@@ -564,16 +564,13 @@
   if (!disableOptimization) {
     pm.nest<firrtl::CircuitOp>().nest<firrtl::FModuleOp>().addPass(
         createSimpleCanonicalizerPass());
-<<<<<<< HEAD
     // TODO: Move this to the O1 pipeline.
     if (dropName)
       pm.nest<firrtl::CircuitOp>().nest<firrtl::FModuleOp>().addPass(
           firrtl::createDropNamePass());
 
-=======
     // TODO: Remove RemoveUnusedPortsPass at FIRRTL once it is confirmed that
     //       HWRemoveUnusedPortsPass works well.
->>>>>>> fa24a590
     if (removeUnusedPorts)
       pm.nest<firrtl::CircuitOp>().addPass(
           firrtl::createRemoveUnusedPortsPass());
