//===- FIRRTLCanonicalization.td - FIRRTL canonicalization -*- tablegen -*-===//
//
// Part of the LLVM Project, under the Apache License v2.0 with LLVM Exceptions.
// See https://llvm.org/LICENSE.txt for license information.
// SPDX-License-Identifier: Apache-2.0 WITH LLVM-exception
//
//===----------------------------------------------------------------------===//
//
// The canonicalization patterns for the FIRRTL dialect.
//
//===----------------------------------------------------------------------===//

#ifndef CIRCT_DIALECT_FIRRTL_FIRRTLCANONICALIZATION_TD
#define CIRCT_DIALECT_FIRRTL_FIRRTLCANONICALIZATION_TD

include "circt/Dialect/FIRRTL/FIRRTL.td"

/// Constraint that matches non-constant operations. Used to ensure that the
/// const-on-LHS rewriting patterns converge in case both operands are constant.
def NonConstantOp : Constraint<CPred<"!$0.getDefiningOp<ConstantOp>()">>;

// Constraint that matches empty attribute dictionaries.  Used to ensure that
// there are no FIRRTL annotation on an operation.
def EmptyAttrDict : Constraint<CPred<"$0.empty()">>;

// Constraint that enforces equal types
def EqualTypes : Constraint<CPred<"$0.getType() == $1.getType()">>;

// Constraint that enforces types of known width
def KnownWidth : Constraint<CPred<[{
  $0.getType().isa<FIRRTLType>() &&
    $0.getType().cast<FIRRTLType>().getBitWidthOrSentinel() >= 0
  }]>>;

/// Constraint that matches a zero ConstantOp or SpecialConstantOp.
def ZeroConstantOp : Constraint<Or<[
  CPred<"$0.getDefiningOp<ConstantOp>() &&"
        "$0.getDefiningOp<ConstantOp>().value().isNullValue()">,
  CPred<"$0.getDefiningOp<SpecialConstantOp>() &&"
        "$0.getDefiningOp<SpecialConstantOp>().value() == false">
]>>;

def IsInvalid : Constraint<
  CPred<"$0.getDefiningOp<InvalidValueOp>()">
>;

// leq(const, x) -> geq(x, const)
def LEQWithConstLHS : Pat<
  (LEQPrimOp (ConstantOp:$lhs $_), $rhs),
  (GEQPrimOp $rhs, $lhs),
  [(NonConstantOp $rhs)]>;

// lt(const, x) -> gt(x, const)
def LTWithConstLHS : Pat<
  (LTPrimOp (ConstantOp:$lhs $_), $rhs),
  (GTPrimOp $rhs, $lhs),
  [(NonConstantOp $rhs)]>;

// geq(const, x) -> leq(x, const)
def GEQWithConstLHS : Pat<
  (GEQPrimOp (ConstantOp:$lhs $_), $rhs),
  (LEQPrimOp $rhs, $lhs),
  [(NonConstantOp $rhs)]>;

// gt(const, x) -> lt(x, const)
def GTWithConstLHS : Pat<
  (GTPrimOp (ConstantOp:$lhs $_), $rhs),
  (LTPrimOp $rhs, $lhs),
  [(NonConstantOp $rhs)]>;

// mux(cond, x, mux(cond, y, z)) -> mux(cond, x, z)
def MuxSameCondLow : Pat<
  (MuxPrimOp $cond, $x, (MuxPrimOp $cond, $y, $z)),
  (MuxPrimOp $cond, $x, $z), [
    (EqualTypes $x, $y), (EqualTypes $x, $z), (KnownWidth $x)
  ]>;

// mux(cond, mux(cond, y, z), x) -> mux(cond, y, x)
def MuxSameCondHigh : Pat<
  (MuxPrimOp $cond, (MuxPrimOp $cond, $y, $z), $x),
  (MuxPrimOp $cond, $y, $x), [
    (EqualTypes $x, $y), (EqualTypes $x, $z), (KnownWidth $x)
  ]>;

// node(x) -> x
def EmptyNode : Pat<
  (NodeOp $x, $name, $annotations),
  (replaceWithValue $x),
  [(EmptyAttrDict $annotations)]>;

// regreset(clock, invalidvalue, resetValue) -> reg(clock)
def RegresetWithInvalidReset : Pat<
  (RegResetOp $clock, (InvalidValueOp), $resetValue, $name, $annotations, $paths),
  (RegOp $clock, $name, $annotations, $paths),
  []>;

// regreset(clock, reset, invalidvalue) -> reg(clock)
// This is handled by the `RemoveReset` pass in the original Scala code.
def RegresetWithInvalidResetValue : Pat<
  (RegResetOp $clock, $reset, (InvalidValueOp), $name, $annotations),
  (RegOp $clock, $name, $annotations),
  []>;

// regreset(clock, constant_zero, resetValue) -> reg(clock)
def RegresetWithZeroReset : Pat<
<<<<<<< HEAD
  (RegResetOp $clock, (SpecialConstantOp ConstBoolAttrFalse), $resetValue,
   $name, $annotations, $paths),
  (RegOp $clock, $name, $annotations, $paths)>;
=======
  (RegResetOp $clock, $reset, $resetValue, $name, $annotations),
  (RegOp $clock, $name, $annotations), [(ZeroConstantOp $reset)]>;

// Return the width of an operation result as an integer attribute.  This is
// useful to pad another operation up to the width of the original operation.
def GetWidthAsIntAttr : NativeCodeCall<
  "IntegerAttr::get(IntegerType::get($_builder.getContext(), 32, IntegerType::Signless), "
                    "$0.getType().cast<FIRRTLType>().getBitWidthOrSentinel())">;

// add(x, invalid) -> pad(x, width)
//
// This is legal because it aligns with the Scala FIRRTL Compiler
// interpretation of lowering invalid to constant zero before constant
// propagation.
def AddWithInvalidOp : Pat<
  (AddPrimOp:$result $x, $y),
  (PadPrimOp $x, (GetWidthAsIntAttr $result)), [
    (KnownWidth $x), (IsInvalid $y)
  ]>;

// sub(x, invalid) -> pad(x, width)
//
// This is legal because it aligns with the Scala FIRRTL Compiler
// interpretation of lowering invalid to constant zero before constant
// propagation.
def SubWithInvalidOp : Pat<
  (SubPrimOp:$result $x, $y),
  (PadPrimOp $x, (GetWidthAsIntAttr $result)), [
    (KnownWidth $x), (IsInvalid $y)
  ]>;

>>>>>>> ff3183aa

#endif // CIRCT_DIALECT_FIRRTL_FIRRTLCANONICALIZATION_TD<|MERGE_RESOLUTION|>--- conflicted
+++ resolved
@@ -103,11 +103,6 @@
 
 // regreset(clock, constant_zero, resetValue) -> reg(clock)
 def RegresetWithZeroReset : Pat<
-<<<<<<< HEAD
-  (RegResetOp $clock, (SpecialConstantOp ConstBoolAttrFalse), $resetValue,
-   $name, $annotations, $paths),
-  (RegOp $clock, $name, $annotations, $paths)>;
-=======
   (RegResetOp $clock, $reset, $resetValue, $name, $annotations),
   (RegOp $clock, $name, $annotations), [(ZeroConstantOp $reset)]>;
 
@@ -139,6 +134,5 @@
     (KnownWidth $x), (IsInvalid $y)
   ]>;
 
->>>>>>> ff3183aa
 
 #endif // CIRCT_DIALECT_FIRRTL_FIRRTLCANONICALIZATION_TD